--- conflicted
+++ resolved
@@ -31,9 +31,6 @@
 class TestTestingHarness(unittest.TestCase):
 
     def test_add_relation(self):
-<<<<<<< HEAD
-        harness = TestingHarness('test-unit/0', None)
-=======
         # language=YAML
         harness = Harness('''
             name: test-app
@@ -41,7 +38,6 @@
                 db:
                     interface: pgsql
             ''')
->>>>>>> c2639df1
         rel_id = harness.add_relation('db', 'postgresql')
         self.assertIsInstance(rel_id, int)
         backend = harness._backend
@@ -49,9 +45,6 @@
         self.assertEqual([], backend.relation_list(rel_id))
 
     def test_add_relation_and_unit(self):
-<<<<<<< HEAD
-        harness = TestingHarness('test-unit/0', None)
-=======
         # language=YAML
         harness = Harness('''
             name: test-app
@@ -59,7 +52,6 @@
                 db:
                     interface: pgsql
             ''')
->>>>>>> c2639df1
         remote_unit = 'postgresql/0'
         rel_id = harness.add_relation('db', 'postgresql', remote_app_data={'app': 'data'})
         self.assertIsInstance(rel_id, int)
@@ -71,9 +63,6 @@
         self.assertEqual({'app': 'data'}, backend.relation_get(rel_id, remote_unit, is_app=True))
 
     def test_read_relation_data(self):
-<<<<<<< HEAD
-        harness = TestingHarness('test-app/0', None)
-=======
         # language=YAML
         harness = Harness('''
             name: test-app
@@ -81,7 +70,6 @@
                 db:
                     interface: pgsql
             ''')
->>>>>>> c2639df1
         rel_id = harness.add_relation('db', 'postgresql',
                                       remote_app_data={'remote': 'data'})
         self.assertEqual(harness.read_relation_data(rel_id, 'test-app'), {})
@@ -94,11 +82,7 @@
 
     def test_create_harness(self):
         # language=YAML
-<<<<<<< HEAD
-        charm, harness = create_harness(CharmBase, '''
-=======
-        harness = Harness('''
->>>>>>> c2639df1
+        harness = Harness('''
             name: my-charm
             requires:
               db:
@@ -114,22 +98,14 @@
 
     def test_create_harness_twice(self):
         # language=YAML
-<<<<<<< HEAD
-        charm1, harness1 = create_harness(CharmBase, '''
-=======
         harness1 = Harness('''
->>>>>>> c2639df1
-            name: my-charm
-            requires:
-              db:
-                interface: pgsql
-            ''')
-        # language=YAML
-<<<<<<< HEAD
-        charm2, harness2 = create_harness(CharmBase, '''
-=======
+            name: my-charm
+            requires:
+              db:
+                interface: pgsql
+            ''')
+        # language=YAML
         harness2 = Harness('''
->>>>>>> c2639df1
             name: my-charm
             requires:
               db:
@@ -149,11 +125,7 @@
 
     def test_update_relation_exposes_new_data(self):
         # language=YAML
-<<<<<<< HEAD
-        charm, harness = create_harness(CharmBase, '''
-=======
-        harness = Harness('''
->>>>>>> c2639df1
+        harness = Harness('''
             name: my-charm
             requires:
               db:
@@ -171,11 +143,7 @@
 
     def test_update_relation_remove_data(self):
         # language=YAML
-<<<<<<< HEAD
-        charm, harness = create_harness(CharmBase, '''
-=======
-        harness = Harness('''
->>>>>>> c2639df1
+        harness = Harness('''
             name: my-charm
             requires:
               db:
@@ -191,11 +159,7 @@
 
     def test_update_config(self):
         # language=YAML
-<<<<<<< HEAD
-        charm, harness = create_harness(RecordingCharm, '''
-=======
-        harness = Harness('''
->>>>>>> c2639df1
+        harness = Harness('''
             name: my-charm
             ''')
         charm = harness.initialize(RecordingCharm)
@@ -214,11 +178,7 @@
 
     def test_set_leader(self):
         # language=YAML
-<<<<<<< HEAD
-        charm, harness = create_harness(RecordingCharm, '''
-=======
-        harness = Harness('''
->>>>>>> c2639df1
+        harness = Harness('''
             name: my-charm
             ''')
         # No event happens here
@@ -232,11 +192,7 @@
 
     def test_relation_set_app_not_leader(self):
         # language=YAML
-<<<<<<< HEAD
-        charm, harness = create_harness(RecordingCharm, '''
-=======
-        harness = Harness('''
->>>>>>> c2639df1
+        harness = Harness('''
             name: test-charm
             requires:
                 db:
@@ -258,12 +214,13 @@
 
     def test_relation_set_deletes(self):
         # language=YAML
-        charm, harness = create_harness(RecordingCharm, '''
-            name: test-charm
-            requires:
-                db:
-                    interface: pgsql
-            ''')
+        harness = Harness('''
+            name: test-charm
+            requires:
+                db:
+                    interface: pgsql
+            ''')
+        charm = harness.initialize(CharmBase)
         harness.set_leader(False)
         rel_id = harness.add_relation('db', 'postgresql', initial_unit_data={'foo': 'bar'})
         harness.add_relation_unit(rel_id, 'postgresql/0')
@@ -273,17 +230,19 @@
 
     def test_get_backend_calls(self):
         # language=YAML
-        charm, harness = create_harness(RecordingCharm, '''
-            name: test-charm
-            requires:
-                db:
-                    interface: pgsql
-            ''')
+        harness = Harness('''
+            name: test-charm
+            requires:
+                db:
+                    interface: pgsql
+            ''')
+        harness.enable_events(harness.initialize(CharmBase))
         # No calls to the backend yet
         self.assertEqual([], harness.get_backend_calls())
         rel_id = harness.add_relation('db', 'postgresql', initial_unit_data={'foo': 'bar'})
         self.assertEqual([], harness.get_backend_calls())
-        # add_relation_unit resets the relation_list, and causes the Model to read it to fire `relation_changed`
+        # add_relation_unit resets the relation_list, and causes the Model to read
+        # it to fire `relation_changed`
         harness.add_relation_unit(rel_id, 'postgresql/0')
         self.assertEqual([
             ('relation_ids', 'db'),
@@ -301,13 +260,13 @@
 class Test_TestingModelBackend(unittest.TestCase):
 
     def test_relation_ids_unknown_relation(self):
-        charm, harness = create_harness(CharmBase, '''
+        harness = Harness('''
             name: test-charm
             provides:
               db:
                 interface: mydb
             ''')
-        backend = harness._get_backend()
+        backend = harness._backend
         # With no relations added, we just get an empty list for the interface
         self.assertEqual(backend.relation_ids('db'), [])
         # But an unknown interface raises a ModelError
@@ -316,19 +275,19 @@
 
     def test_relation_get_unknown_relation_id(self):
         # language=YAML
-        charm, harness = create_harness(CharmBase, '''
-            name: test-charm
-            ''')
-        backend = harness._get_backend()
+        harness = Harness('''
+            name: test-charm
+            ''')
+        backend = harness._backend
         with self.assertRaises(RelationNotFoundError):
             backend.relation_get(1234, 'unit/0', False)
 
     def test_relation_list_unknown_relation_id(self):
         # language=YAML
-        charm, harness = create_harness(CharmBase, '''
-            name: test-charm
-            ''')
-        backend = harness._get_backend()
+        harness = Harness('''
+            name: test-charm
+            ''')
+        backend = harness._backend
         with self.assertRaises(RelationNotFoundError):
             backend.relation_list(1234)
 

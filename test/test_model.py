--- conflicted
+++ resolved
@@ -22,8 +22,7 @@
 
 import ops.model
 import ops.charm
-from ops.charm import RelationMeta
-from ops.testing import create_harness
+from ops.testing import Harness
 
 from test.test_helpers import fake_script, fake_script_calls
 
@@ -39,7 +38,7 @@
         os.environ['JUJU_UNIT_NAME'] = 'myapp/0'
 
         # language=YAML
-        self.charm, self.harness = create_harness(ops.charm.CharmBase, '''
+        self.harness = Harness('''
             name: myapp
             provides:
                 db0:
@@ -52,7 +51,7 @@
                     interface: db2
             ''')
         self.relation_id_db0 = self.harness.add_relation('db0', 'db')
-        self.model = self.charm.model
+        self.model = self.harness.model
 
     def assertBackendCalls(self, expected):
         self.assertEqual(expected, self.harness.get_backend_calls())
@@ -61,7 +60,6 @@
         self.assertIs(self.model.app, self.model.unit.app)
 
     def test_relations_keys(self):
-<<<<<<< HEAD
         rel_app1 = self.harness.add_relation('db1', 'remoteapp1')
         self.harness.add_relation_unit(rel_app1, 'remoteapp1/0')
         self.harness.add_relation_unit(rel_app1, 'remoteapp1/1')
@@ -72,26 +70,6 @@
         self.harness.get_backend_calls(reset=True)
         self.assertBackendCalls([])
         for relation in self.model.relations['db1']:
-=======
-        fake_script(self, 'relation-ids',
-                    """[ "$1" = db2 ] && echo '["db2:5", "db2:6"]' || echo '[]'""")
-        fake_script(self, 'relation-list',
-                    """
-case "$2" in
-    5)
-        echo '["remoteapp1/0", "remoteapp1/1"]'
-        ;;
-    6)
-        echo '["remoteapp2/0"]'
-        ;;
-    *)
-        exit 2
-    ;;
-esac
-""")
-
-        for relation in self.model.relations['db2']:
->>>>>>> c2639df1
             self.assertIn(self.model.unit, relation.data)
             unit_from_rel = next(filter(lambda u: u.name == 'myapp/0', relation.data.keys()))
             self.assertIs(self.model.unit, unit_from_rel)
@@ -103,46 +81,12 @@
         ])
 
     def test_get_relation(self):
-<<<<<<< HEAD
         # TODO: Move this test to Test_ModelBackend, to see how it maps err_msg => RelationNotFound
         # err_msg = 'ERROR invalid value "$2" for option -r: relation not found'
 
         relation_id_db1 = self.harness.add_relation('db1', 'remoteapp1')
         self.harness.add_relation_unit(relation_id_db1, 'remoteapp1/0')
         relation_id_db0_b = self.harness.add_relation('db0', 'another')
-        # fake_script(self, 'relation-ids',
-        #             """([ "$1" = db1 ] && echo '["db1:4"]') || ([ "$1" = db2 ] && echo '["db2:5", "db2:6"]') || echo '[]'""")
-        # fake_script(self, 'relation-list',
-        #             f"""([ "$2" = 4 ] && echo '["remoteapp1/0"]') || (echo {err_msg} >&2 ; exit 2)""")
-        # fake_script(self, 'relation-get',
-        #             f"""echo {err_msg} >&2 ; exit 2""")
-=======
-        err_msg = 'ERROR invalid value "$2" for option -r: relation not found'
-
-        fake_script(self, 'relation-ids', '''
-            case "$1" in
-            db1)
-                echo '["db1:4"]'
-                ;;
-            db2)
-                echo '["db2:5", "db2:6"]'
-                ;;
-            *)
-                echo '[]'
-                ;;
-            esac
-        ''')
-        fake_script(self, 'relation-list', '''
-            if [ "$2" = 4 ]; then
-                echo '["remoteapp1/0"]'
-            else
-                echo {} >&2
-                exit 2
-            fi
-        '''.format(err_msg))
-        fake_script(self, 'relation-get',
-                    """echo {} >&2 ; exit 2""".format(err_msg))
->>>>>>> c2639df1
 
         with self.assertRaises(ops.model.ModelError):
             # You have to specify it by just the integer ID
@@ -170,25 +114,12 @@
         ])
 
     def test_peer_relation_app(self):
-<<<<<<< HEAD
         self.harness.add_relation('db2', 'myapp')
         rel_dbpeer = self.model.get_relation('db2')
         self.assertIs(rel_dbpeer.app, self.model.app)
-=======
-        meta = ops.charm.CharmMeta()
-        meta.relations = {'dbpeer': RelationMeta('peers', 'dbpeer',
-                                                 {'interface': 'dbpeer', 'scope': 'global'})}
-        self.model = ops.model.Model('myapp/0', meta, self.backend)
-
-        err_msg = 'ERROR invalid value "$2" for option -r: relation not found'
-        fake_script(self, 'relation-ids',
-                    '''([ "$1" = dbpeer ] && echo '["dbpeer:0"]') || echo "[]"''')
-        fake_script(self, 'relation-list',
-                    '''([ "$2" = 0 ] && echo "[]") || (echo {} >&2 ; exit 2)'''.format(err_msg))
 
         db1_4 = self.model.get_relation('dbpeer')
         self.assertIs(db1_4.app, self.model.app)
->>>>>>> c2639df1
 
     def test_remote_units_is_our(self):
         relation_id = self.harness.add_relation('db1', 'remoteapp')
@@ -211,20 +142,12 @@
         self.assertTrue(self.model.unit.app._is_our_app)
 
     def test_unit_relation_data(self):
-<<<<<<< HEAD
         relation_id = self.harness.add_relation('db1', 'remoteapp')
-        self.harness.add_relation_unit(relation_id, 'remoteapp1/0', remote_unit_data={'host': 'remoteapp1-0'})
-=======
-        fake_script(self, 'relation-ids', """[ "$1" = db1 ] && echo '["db1:4"]' || echo '[]'""")
-        fake_script(self, 'relation-list', """[ "$2" = 4 ] && echo '["remoteapp1/0"]' || exit 2""")
-        fake_script(self, 'relation-get', """
-if [ "$2" = 4 ] && [ "$4" = "remoteapp1/0" ]; then
-    echo '{"host": "remoteapp1-0"}'
-else
-    exit 2
-fi
-""")
->>>>>>> c2639df1
+        self.harness.add_relation_unit(
+            relation_id,
+            'remoteapp1/0',
+            remote_unit_data={
+                'host': 'remoteapp1-0'})
 
         random_unit = self.model.get_unit('randomunit/0')
         with self.assertRaises(KeyError):
@@ -241,27 +164,11 @@
         ])
 
     def test_remote_app_relation_data(self):
-<<<<<<< HEAD
-        relation_id = self.harness.add_relation('db1', 'remoteapp1', remote_app_data={'secret': 'cafedeadbeef'})
+        relation_id = self.harness.add_relation(
+            'db1', 'remoteapp1', remote_app_data={
+                'secret': 'cafedeadbeef'})
         self.harness.add_relation_unit(relation_id, 'remoteapp1/0')
         self.harness.add_relation_unit(relation_id, 'remoteapp1/1')
-=======
-        fake_script(self, 'relation-ids', """[ "$1" = db1 ] && echo '["db1:4"]' || echo '[]'""")
-        fake_script(self, 'relation-list', '''
-            if [ "$2" = 4 ]; then
-                echo '["remoteapp1/0", "remoteapp1/1"]'
-            else
-                exit 2
-            fi
-        ''')
-        fake_script(self, 'relation-get', '''
-            if [ "$2" = 4 ] && [ "$4" = remoteapp1 ]; then
-                echo '{"secret": "cafedeadbeef"}'
-            else
-                exit 2
-            fi
-        ''')
->>>>>>> c2639df1
 
         # Try to get relation data for an invalid remote application.
         random_app = self.model.get_app('randomapp')
@@ -273,24 +180,17 @@
                          {'secret': 'cafedeadbeef'})
 
         self.assertBackendCalls([
-            ('relation-ids', 'db1'),
-            ('relation-list', relation_id),
-            ('relation-get', relation_id, 'remoteapp1', True),
+            ('relation_ids', 'db1'),
+            ('relation_list', relation_id),
+            ('relation_get', relation_id, 'remoteapp1', True),
         ])
 
     def test_relation_data_modify_remote(self):
-        relation_id = self.harness.add_relation('db1', 'remoteapp1', remote_app_data={'secret': 'cafedeadbeef'})
+        relation_id = self.harness.add_relation(
+            'db1', 'remoteapp1', remote_app_data={
+                'secret': 'cafedeadbeef'})
         self.harness.add_relation_unit(relation_id, 'remoteapp1/0')
         self.harness.add_relation_unit(relation_id, 'remoteapp1/1')
-        fake_script(self, 'relation-ids', """[ "$1" = db1 ] && echo '["db1:4"]' || echo '[]'""")
-        fake_script(self, 'relation-list', """[ "$2" = 4 ] && echo '["remoteapp1/0"]' || exit 2""")
-        fake_script(self, 'relation-get', """
-if [ "$2" = 4 ] && [ "$4" = "remoteapp1/0" ]; then
-    echo '{"host": "remoteapp1-0"}'
-else
-    exit 2
-fi
-""")
 
         rel_db1 = self.model.get_relation('db1')
         remoteapp1_0 = next(filter(lambda u: u.name == 'remoteapp1/0',
@@ -301,29 +201,16 @@
             rel_db1.data[remoteapp1_0]['foo'] = 'bar'
         self.assertNotIn('foo', rel_db1.data[remoteapp1_0])
 
-        self.assertEqual(fake_script_calls(self), [
-            ['relation-ids', 'db1', '--format=json'],
-            ['relation-list', '-r', '4', '--format=json'],
-            ['relation-get', '-r', '4', '-', 'remoteapp1/0', '--app=False', '--format=json']
+        self.assertBackendCalls([
+            ('relation_ids', 'db1'),
+            ('relation_list', relation_id),
+            ('relation_get', relation_id, 'remoteapp1/0', False),
         ])
 
     def test_relation_data_modify_our(self):
-<<<<<<< HEAD
         relation_id = self.harness.add_relation('db1', 'remoteapp1',
                                                 initial_unit_data={'host': 'nothing'})
         self.harness.add_relation_unit(relation_id, 'remoteapp1/0')
-=======
-        fake_script(self, 'relation-ids', """[ "$1" = db1 ] && echo '["db1:4"]' || echo '[]'""")
-        fake_script(self, 'relation-list', """[ "$2" = 4 ] && echo '["remoteapp1/0"]' || exit 2""")
-        fake_script(self, 'relation-set', '''[ "$2" = 4 ] && exit 0 || exit 2''')
-        fake_script(self, 'relation-get', '''
-            if [ "$2" = 4 ] && [ "$4" = "myapp/0" ]; then
-                echo '{"host": "bar"}'
-            else
-                exit 2
-            fi
-        ''')
->>>>>>> c2639df1
 
         rel_db1 = self.model.get_relation('db1')
         # Force memory cache to be loaded.
@@ -339,30 +226,10 @@
         ])
 
     def test_app_relation_data_modify_local_as_leader(self):
-<<<<<<< HEAD
         relation_id = self.harness.add_relation('db1', 'remoteapp1',
                                                 initial_app_data={'password': 'deadbeefcafe'})
         self.harness.add_relation_unit(relation_id, 'remoteapp1/0')
         self.harness.set_leader(True)
-=======
-        fake_script(self, 'relation-ids', """[ "$1" = db1 ] && echo '["db1:4"]' || echo '[]'""")
-        fake_script(self, 'relation-list', '''
-            if [ "$2" = 4 ]; then
-                echo '["remoteapp1/0", "remoteapp1/1"]'
-            else
-                exit 2
-            fi
-        ''')
-        fake_script(self, 'relation-get', '''
-            if [ "$2" = 4 ] && [ "$4" = myapp ]; then
-                echo '{"password": "deadbeefcafe"}'
-            else
-                exit 2
-            fi
-        ''')
-        fake_script(self, 'relation-set', """[ "$2" = 4 ] && exit 0 || exit 2""")
-        fake_script(self, 'is-leader', 'echo true')
->>>>>>> c2639df1
 
         local_app = self.model.unit.app
 
@@ -382,29 +249,10 @@
         ])
 
     def test_app_relation_data_modify_local_as_minion(self):
-<<<<<<< HEAD
         relation_id = self.harness.add_relation('db1', 'remoteapp1',
                                                 initial_app_data={'password': 'deadbeefcafe'})
         self.harness.add_relation_unit(relation_id, 'remoteapp1/0')
         self.harness.set_leader(False)
-=======
-        fake_script(self, 'relation-ids', """[ "$1" = db1 ] && echo '["db1:4"]' || echo '[]'""")
-        fake_script(self, 'relation-list', '''
-            if [ "$2" = 4 ]; then
-                echo '["remoteapp1/0", "remoteapp1/1"]'
-            else
-                exit 2
-            fi
-        ''')
-        fake_script(self, 'relation-get', '''
-            if [ "$2" = 4 ] && [ "$4" = myapp ]; then
-                echo '{"password": "deadbeefcafe"}'
-            else
-                exit 2
-            fi
-        ''')
-        fake_script(self, 'is-leader', 'echo false')
->>>>>>> c2639df1
 
         local_app = self.model.unit.app
 
@@ -417,42 +265,20 @@
         self.assertBackendCalls([
             ('relation_ids', 'db1',),
             ('relation_list', relation_id),
-            ('relation_get', relation_id, 'myapp', True),  # TODO: jam 2020-03-06 Juju actually forbids this
+            # TODO: jam 2020-03-06 Juju actually forbids this
+            ('relation_get', relation_id, 'myapp', True),
             ('is_leader',),
         ])
 
     def test_relation_data_del_key(self):
-<<<<<<< HEAD
         relation_id = self.harness.add_relation('db1', 'remoteapp1',
                                                 initial_unit_data={'host': 'bar'})
         self.harness.add_relation_unit(relation_id, 'remoteapp1/0')
-=======
-        fake_script(self, 'relation-ids', """[ "$1" = db1 ] && echo '["db1:4"]' || echo '[]'""")
-        fake_script(self, 'relation-list', """[ "$2" = 4 ] && echo '["remoteapp1/0"]' || exit 2""")
-        fake_script(self, 'relation-set', '''[ "$2" = 4 ] && exit 0 || exit 2''')
-        fake_script(self, 'relation-get', '''
-            if [ "$2" = 4 ] && [ "$4" = "myapp/0" ]; then
-                echo '{"host": "bar"}'
-            else
-                exit 2
-            fi
-        ''')
->>>>>>> c2639df1
 
         rel_db1 = self.model.get_relation('db1')
         # Force memory cache to be loaded.
         self.assertIn('host', rel_db1.data[self.model.unit])
         del rel_db1.data[self.model.unit]['host']
-<<<<<<< HEAD
-=======
-        fake_script(self, 'relation-get', '''
-            if [ "$2" = 4 ] && [ "$4" = "myapp/0" ]; then
-                echo '{}'
-            else
-                exit 2
-            fi
-        ''')
->>>>>>> c2639df1
         self.assertNotIn('host', rel_db1.data[self.model.unit])
         self.assertEqual({}, self.harness.read_relation_data(relation_id, 'myapp/0'))
 
@@ -464,7 +290,6 @@
         ])
 
     def test_relation_set_fail(self):
-<<<<<<< HEAD
         relation_id = self.harness.add_relation('db1', 'myapp',
                                                 initial_unit_data={'host': 'myapp-0'})
         self.harness.add_relation_unit(relation_id, 'remoteapp1/0')
@@ -478,19 +303,6 @@
             backend._calls.append(('relation_set', relation_id, key, value, is_app))
             raise ops.model.ModelError()
         backend.relation_set = broken_relation_set
-=======
-        fake_script(self, 'relation-ids', """[ "$1" = db2 ] && echo '["db2:5"]' || echo '[]'""")
-        fake_script(self, 'relation-list',
-                    """[ "$2" = 5 ] && echo '["remoteapp1/0"]' || exit 2""")
-        fake_script(self, 'relation-get', '''
-            if [ "$2" = 5 ] && [ "$4" = "myapp/0" ]; then
-                echo '{"host": "myapp-0"}'
-            else
-                exit 2
-            fi
-        ''')
-        fake_script(self, 'relation-set', 'exit 2')
->>>>>>> c2639df1
 
         rel_db1 = self.model.get_relation('db1')
         # Force memory cache to be loaded.
@@ -529,22 +341,9 @@
                 self.backend.relation_get(1, 'fooentity', is_app=is_app_v)
 
     def test_relation_data_type_check(self):
-<<<<<<< HEAD
         relation_id = self.harness.add_relation('db1', 'myapp',
                                                 initial_unit_data={'host': 'myapp-0'})
         self.harness.add_relation_unit(relation_id, 'remoteapp1/0')
-=======
-        fake_script(self, 'relation-ids', """[ "$1" = db1 ] && echo '["db1:4"]' || echo '[]'""")
-        fake_script(self, 'relation-list',
-                    """[ "$2" = 4 ] && echo '["remoteapp1/0"]' || exit 2""")
-        fake_script(self, 'relation-get', '''
-            if [ "$2" = 4 ] && [ "$4" = "myapp/0" ]; then
-                echo '{"host": "myapp-0"}'
-            else
-                exit 2
-            fi
-        ''')
->>>>>>> c2639df1
 
         rel_db1 = self.model.get_relation('db1')
         with self.assertRaises(ops.model.RelationDataError):
@@ -600,7 +399,8 @@
         ])
 
     def DONT_test_is_leader_refresh(self):
-        # TODO: This needs to move to a direct _ModelBackend test, since that is where the caching was done
+        # TODO: This needs to move to a direct _ModelBackend test, since that is
+        # where the caching was done
         fake_script(self, 'is-leader', 'echo false')
         self.assertFalse(self.model.unit.is_leader())
 

--- conflicted
+++ resolved
@@ -24,51 +24,13 @@
     """This class represents a way to build up the model that will drive a test suite.
 
     The model that is created is from the viewpoint of the charm that you are testing.
-
-    :ivar charm: The instance of Charm that is backed by this testing harness.
-    :type charm: CharmBase
     """
 
-<<<<<<< HEAD
-    def __init__(self, charm_meta_yaml, unit_number=0):
-=======
     def __init__(self, charm_cls, meta=None):
->>>>>>> 189fef70
         """Used for testing your Charm or component implementations.
 
         Example::
 
-<<<<<<< HEAD
-        harness = Harness('''
-                name: my-charm
-                requires:
-                  db:
-                    interface: pgsql
-                ''')
-        charm = harness.initialize(MyCharm)
-        harness.enable_events(charm)
-        relation_id = harness.add_relation('db', 'postgresql')
-        harness.add_relation_unit(relation_id, 'postgresql/0', remote_unit_data={'key': 'value'})
-        # Check that charm has properly handled the relation_joined event for postgresql/0
-        self.assertEqual(harness.charm.
-
-        :param charm_meta_yaml: The YAML metadata for the charm, defining interfaces, name, etc.
-            This can be either a string or a file.
-        :param unit_number: Optional unit number for this unit (defaults to 0)
-        :type unit_number: int
-        """
-        # TODO: jam 2020-03-05 We probably want to take config as a parameter as well, since
-        #       it would define the default values of config that the charm would see.
-        if isinstance(charm_meta_yaml, str):
-            charm_meta_yaml = dedent(charm_meta_yaml)
-        meta = charm.CharmMeta.from_yaml(charm_meta_yaml)
-        unit_name = '{}/{}'.format(meta.name, unit_number)
-        self.unit_name = unit_name
-        self._backend = _TestingModelBackend(unit_name, meta)
-        self._relation_id_counter = 0
-        self._model = model.Model(unit_name, meta, self._backend)
-        self._framework = framework.Framework(":memory:", "no-disk-path", meta, self._model)
-=======
             harness = Harness(MyCharm)
             # Do initial setup here
             relation_id = harness.add_relation('db', 'postgresql')
@@ -87,7 +49,6 @@
         # TODO: jam 2020-03-05 We probably want to take config as a parameter as well, since
         #       it would define the default values of config that the charm would see.
         self._charm_cls = charm_cls
->>>>>>> 189fef70
         self._charm = None
         self._meta = self._create_meta(meta)
         self._unit_name = self._meta.name + '/0'
@@ -95,7 +56,7 @@
         self._framework = None
         self._hooks_enabled = True
         self._relation_id_counter = 0
-        self._backend = _TestingModelBackend(self._unit_name)
+        self._backend = _TestingModelBackend(self._unit_name, self._meta)
         self._model = model.Model(self._unit_name, self._meta, self._backend)
         self._framework = framework.Framework(":memory:", "no-disk-path", self._meta, self._model)
 
@@ -124,21 +85,13 @@
         class TestEvents(self._charm_cls.on.__class__):
             pass
 
-<<<<<<< HEAD
-        TestEvents.__name__ = charm_cls.on.__class__.__name__
-=======
         TestEvents.__name__ = self._charm_cls.on.__class__.__name__
->>>>>>> 189fef70
 
         class TestCharm(self._charm_cls):
             on = TestEvents()
 
         # Note: jam 2020-03-01 This is so that errors in testing say MyCharm has no attribute foo,
         # rather than TestCharm has no attribute foo.
-<<<<<<< HEAD
-        TestCharm.__name__ = charm_cls.__name__
-        return TestCharm(self._framework, self._framework.meta.name)
-=======
         TestCharm.__name__ = self._charm_cls.__name__
         self._charm = TestCharm(self._framework, self._framework.meta.name)
 
@@ -158,7 +111,6 @@
         elif isinstance(charm_metadata, str):
             charm_metadata = dedent(charm_metadata)
         return charm.CharmMeta.from_yaml(charm_metadata)
->>>>>>> 189fef70
 
     def enable_hooks(self):
         """Start emitting hook events from charm.on when the model is changed.
@@ -387,18 +339,14 @@
 class _TestingModelBackend:
     """This conforms to the interface for ModelBackend but provides canned data.
 
-    You should not use this class directly, it is used by `TestingHarness`_ to drive the model.
+    You should not use this class directly, it is used by `Harness`_ to drive the model.
     """
 
     def __init__(self, unit_name, meta):
         self.unit_name = unit_name
         self.app_name = self.unit_name.split('/')[0]
-<<<<<<< HEAD
         self._calls = []
         self._meta = meta
-
-=======
->>>>>>> 189fef70
         self._is_leader = None
         self._relation_ids_map = {}  # relation name to [relation_ids,...]
         self._relation_names = {}  # reverse map from relation_id to relation_name
@@ -467,11 +415,7 @@
         self._pod_spec = (spec, k8s_resources)
 
     def status_get(self, *, is_app=False):
-<<<<<<< HEAD
         self._calls.append(('status_get', {'is_app': is_app}))
-        raise NotImplementedError(self.status_get)
-=======
->>>>>>> 189fef70
         if is_app:
             return self._app_status
         else:
